--- conflicted
+++ resolved
@@ -23,11 +23,7 @@
 author = 'Barbara Frosik, Ross Harder'
 
 # The full version, including alpha/beta/rc tags
-<<<<<<< HEAD
-release = '4.1-beta1'
-=======
 release = '4.1'
->>>>>>> 24ff181f
 
 
 # -- General configuration ---------------------------------------------------
