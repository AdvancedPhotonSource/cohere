import numpy as np
import sys
import cohere.src_py.utilities.utils as ut
from multiprocessing import Pool
from multiprocessing import cpu_count


class PrepData:
    """
    This is a parent class. It checks the presence of configurerion files. If any mandatory file/parameter is
    missing, it will

    """

    def __init__(self, experiment_dir, *args):
        """
        Creates PrepData instance. Sets fields to configuration parameters.

        Parameters
        ----------
        experiment_dir : str
            directory where the files for the experiment processing are created

        Returns
        -------
        PrepData object
        """
        pass


    # Pooling the read and align since that takes a while for each array
    def prep_data(self, dirs, indexes):
        """
        Creates prep_data.tif file in <experiment_dir>/prep directory or multiple prep_data.tif in <experiment_dir>/<scan_<scan_no>>/prep directories.

        Parameters
        ----------
        none

        Returns
        -------
        nothing
        """
        if len(dirs) == 1:
            arr = self.read_scan(dirs[0])
            if arr is not None:
                self.write_prep_arr(arr)
            return

<<<<<<< HEAD
        try:
            separate_scans = self.separate_scans
        except:
            separate_scans = False

        if separate_scans:
            self.dirs = dirs
            self.scans = scans
=======
        if self.separate_scans:
            self.dirs = dirs
            self.scans = indexes
>>>>>>> d5f60193
            with Pool(processes=min(len(dirs), cpu_count())) as pool:
                pool.map_async(self.read_write, range(len(dirs)))
                pool.close()
                pool.join()
        else:
            first_dir = dirs.pop(0)
            refarr = self.read_scan(first_dir)
            if refarr is None:
                return
            sumarr = np.zeros_like(refarr)
            sumarr = sumarr + refarr
            self.fft_refarr = np.fft.fftn(refarr)
            arr_size = sys.getsizeof(refarr)

            # https://www.edureka.co/community/1245/splitting-a-list-into-chunks-in-python
            # Need to further chunck becauase the result queue needs to hold N arrays.
            # if there are a lot of them and they are big, it runs out of ram.
            # since process takes 10-12 arrays, divide nscans/15 (to be safe) and make that many
            # chunks to pool.  Also ask between pools how much ram is avaiable and modify nproc.

            while (len(dirs) > 0):
                nproc = ut.estimate_no_proc(arr_size, 15)
                chunklist = dirs[0:min(len(dirs), nproc)]
                poollist = [dirs.pop(0) for i in range(len(chunklist))]
                with Pool(processes=nproc) as pool:
                    res = pool.map_async(self.read_align, poollist)
                    pool.close()
                    pool.join()
                for arr in res.get():
                    sumarr = sumarr + arr
            self.write_prep_arr(sumarr)


    def read_write(self, index):
        arr = self.read_scan(self.dirs[index])
        self.write_prep_arr(arr, self.scans[index])


    def get_dirs(self, **args):
        pass


    def read_scan(self, dir, **args):
        """
        Reads raw data files from scan directory, applies correction, and returns 3D corrected data for a single scan directory.

        The correction is detector dependent. It can be darkfield and/ot whitefield correction.

        Parameters
        ----------
        dir : str
            directory to read the raw files from

        Returns
        -------
        arr : ndarray
            3D array containing corrected data for one scan.
        """
        pass


    def write_prep_arr(self, arr, index=None):
        pass


    def read_align(self, dir):
        """
        Aligns scan with reference array.  Referrence array is field of this class.

        Parameters
        ----------
        dir : str
            directory to the raw data

        Returns
        -------
        aligned_array : array
            aligned array
        """
        # read
        arr = self.read_scan(dir)
        # align
        return np.abs(ut.shift_to_ref_array(self.fft_refarr, arr))


    def get_detector_name(self):
        return None


    def set_detector(self, det_obj, map):
        pass<|MERGE_RESOLUTION|>--- conflicted
+++ resolved
@@ -47,7 +47,6 @@
                 self.write_prep_arr(arr)
             return
 
-<<<<<<< HEAD
         try:
             separate_scans = self.separate_scans
         except:
@@ -56,11 +55,7 @@
         if separate_scans:
             self.dirs = dirs
             self.scans = scans
-=======
-        if self.separate_scans:
-            self.dirs = dirs
-            self.scans = indexes
->>>>>>> d5f60193
+
             with Pool(processes=min(len(dirs), cpu_count())) as pool:
                 pool.map_async(self.read_write, range(len(dirs)))
                 pool.close()
