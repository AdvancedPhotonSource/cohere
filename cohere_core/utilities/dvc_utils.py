import math
import cmath
import cohere_core.utilities.utils as ut

_docformat__ = 'restructuredtext en'
<<<<<<< HEAD
__all__ = ['set_lib',
           'arr_property',
           'pad_around',
           'center_sync',
=======
__all__ = ['set_lib_from_pkg',
           'arr_property',
           'pad_around',
           'center_sync',
           'get_norm',
>>>>>>> 24ff181f
           'gauss_conv_fft',
           'shrink_wrap',
           'shift_phase',
           'zero_phase',
           'conj_reflect',
           'cross_correlation',
           'check_get_conj_reflect',
           'get_metric',
           'all_metrics',
           'dftups',
           'dftregistration',
           'register_3d_reconstruction',
           'sub_pixel_shift',
           'align_arrays_subpixel',
           'align_arrays_pixel',
           'fast_shift',
           'correlation_err',
           'remove_ramp',
           'zero_phase_cc',
           'breed'
           ]
<<<<<<< HEAD


def set_lib(dlib):
    global dvclib
    dvclib = dlib


def arr_property(arr):
    """
    Used only in development. Prints max value of the array and max coordinates.

=======


def set_lib_from_pkg(pkg):
    global devlib

    # get the lib object
    devlib = ut.set_lib(pkg)


def arr_property(arr):
    """
    Used only in development. Prints max value of the array and max coordinates.

>>>>>>> 24ff181f
    Parameters
    ----------
    arr : ndarray
        array to find max
    """
    import numpy as np
    arr1 = abs(arr)
<<<<<<< HEAD
    print('norm', dvclib.sum(pow(abs(arr), 2)))
=======
    print('norm', devlib.sum(pow(abs(arr), 2)))
>>>>>>> 24ff181f
    print('mean across all data', arr1.mean())
    print('std all data', arr1.std())
    print('sum',np.sum(arr))
    # print('mean non zeros only', arr1[np.nonzero(arr1)].mean())
    # print('std non zeros only', arr1[np.nonzero(arr1)].std())
<<<<<<< HEAD
    max_coordinates = list(dvclib.unravel_index(dvclib.argmax(arr1), arr.shape))
=======
    max_coordinates = list(devlib.unravel_index(devlib.argmax(arr1), arr.shape))
>>>>>>> 24ff181f
    print('max coords, value', max_coordinates, arr[max_coordinates[0], max_coordinates[1], max_coordinates[2]])


def pad_around(arr, shape, val=0):
    padded = devlib.full(shape, val)
    dims = devlib.dims(arr)
    principio = []
    finem = []
    for i in range(len(shape)):
        principio.append(int((shape[i] - dims[i]) / 2))
        finem.append(principio[i] + dims[i])
    if len(shape) == 1:
        padded[principio[0]: finem[0]] = arr
    elif len(shape) == 2:
        padded[principio[0]: finem[0], principio[1]: finem[1]] = arr
    elif len(shape) == 3:
        padded[principio[0]: finem[0], principio[1]: finem[1], principio[2]: finem[2]] = arr
    else:
        raise NotImplementedError
    return padded


def center_sync(image, support):
    """
    Shifts the image and support arrays so the center of mass is in the center of array.
    Parameters
    ----------
    image, support : ndarray, ndarray
        image and support arrays to evaluate and shift
    Returns
    -------
    image, support : ndarray, ndarray
        shifted arrays
    """
    shape = image.shape

    # set center phase to zero, use as a reference
    phi0 = math.atan2(image.flatten().imag[int(image.flatten().shape[0] / 2)],
                   image.flatten().real[int(image.flatten().shape[0] / 2)])
    image = image * cmath.exp(-1j * phi0)

<<<<<<< HEAD
    com = dvclib.center_of_mass(dvclib.astype(support, dtype='int32'))
    # place center of mass in the center
    sft = [shape[i] / 2.0 - com[i] + .5  for i in range(len(shape))]
    image = dvclib.roll(image, sft)
    support =dvclib.roll(support, sft)
=======
    com = devlib.center_of_mass(devlib.astype(support, dtype='int32'))
    # place center of mass in the center
    sft = [shape[i] / 2.0 - com[i] + .5  for i in range(len(shape))]
    image = devlib.roll(image, sft)
    support =devlib.roll(support, sft)
>>>>>>> 24ff181f

    return image, support


<<<<<<< HEAD
=======
def get_norm(arr):
    return devlib.sum(devlib.square(devlib.absolute(arr)))


>>>>>>> 24ff181f
def gauss_conv_fft(arr, distribution):
    dims = devlib.dims(arr)
    arr_sum = devlib.sum(arr)
    arr_f = devlib.ifftshift(devlib.fft(devlib.ifftshift(arr)))
    convag = arr_f * distribution
    convag = devlib.ifftshift(devlib.ifft(devlib.ifftshift(convag)))
    convag = devlib.real(convag)
    convag = devlib.where(convag > 0, convag, 0.0)
    correction = arr_sum / devlib.sum(convag)
    convag *= correction
    return convag


def shrink_wrap(arr, threshold, sigma):
    """
    Calculates support array.

    Parameters
    ----------
    arr : ndarray
        subject array

    threshold : float
        support is formed by points above this value
    sigma: float

    sigmas : list
        sigmas in all dimensions
    Returns
    -------
    support : ndarray
        support array
    """
    filter = devlib.gaussian_filter(devlib.absolute(arr), sigma)
    max_filter = devlib.amax(filter)
    adj_threshold = max_filter * threshold
    support = devlib.full(devlib.dims(filter), 1)
    support = devlib.where(filter >= adj_threshold, support, 0)
    return support


def shift_phase(arr, val=0):
    """
    Adjusts phase accross the array so the relative phase stays intact, but it shifts towards given value.

    Parameters
    ----------
    arr : ndarray
        array to adjust phase

    val : float
        a value to adjust the phase toward

    Returns
    -------
    ndarray
        input array with adjusted phase
    """
    ph = devlib.angle(arr)
    support = shrink_wrap(devlib.absolute(arr), .2, .5)  # get just the crystal, i.e very tight support
    avg_ph = devlib.sum(ph * support) / devlib.sum(support)
    return arr * devlib.exp(-1j * (avg_ph - val))


def zero_phase(arr):
    """
    Adjusts phase accross the array so the relative phase stays intact, but it shifts towards given value.

    Parameters
    ----------
    arr : ndarray
        array to adjust phase

    val : float
        a value to adjust the phase toward

    Returns
    -------
    ndarray
        input array with adjusted phase
    """
    ph = shift_phase(arr, 0)
    return devlib.absolute(arr) * devlib.exp(1j * ph)


def conj_reflect(arr):
    """
    This function computes conjugate reflection of array.
    Parameters
    ----------
    a : ndarray
        input array
    Returns
    -------
    ndarray
        conjugate reflection array
    """
    F = devlib.ifftshift(devlib.fft(devlib.fftshift(arr)))
    return devlib.ifftshift(devlib.ifft(devlib.fftshift(devlib.conj(F))))


def cross_correlation(a, b):
    """
    This function computes cross correlation of two arrays.
    Parameters
    ----------
    a : ndarray
        input array for cross correlation
    b : ndarray
        input array for cross correlation
    Returns
    -------
    ndarray
        cross correlation array
    """
    A = devlib.ifftshift(devlib.fft(devlib.fftshift(conj_reflect(a))))
    B = devlib.ifftshift(devlib.fft(devlib.fftshift(b)))
    CC = A * B
    return devlib.ifftshift(devlib.ifft(devlib.fftshift(CC)))


def check_get_conj_reflect(arr1, arr2):
    """
    It returns the array of interest or conjugate reflection of that array depending whether it is reflection of the
    reference array.
    Parameters
    ----------
    arr1 : ndarray
        reference array
    arr2 : ndarray
        array of interest
    Returns
    -------
    ndarray
        arr2 or conjugate reflection of it
    """
    support1 = shrink_wrap(abs(arr1), .1, .1)
    support2 = shrink_wrap(abs(arr2), .1, .1)
    cc1 = cross_correlation(support1, shrink_wrap(conj_reflect(arr2), .1, .1))
    cc2 = cross_correlation(support1, support2)
    if devlib.amax(cc1) > devlib.amax(cc2):
        return conj_reflect(arr2)
    else:
        return arr2


def get_metric(image, errs, metric_type):
    """
    Callculates array characteristic based on various formulas.

    Parameters
    ----------
    arr : ndarray
        array to get characteristic
    errs : list
        list of "chi" error by iteration
    metric_type : str

    Returns
    -------
    metric : float
        calculated metric for a given type
    """
    if metric_type == 'chi':
        eval = errs[-1]
    elif metric_type == 'sharpness':
<<<<<<< HEAD
        eval = dvclib.sum(dvclib.square(dvclib.square(dvclib.absolute(image))))
    elif metric_type == 'summed_phase':
        ph = shift_phase(image, 0)
        eval = dvclib.sum(abs(ph))
    elif metric_type == 'area':
        eval = dvclib.sum(shrink_wrap(image, .2, .5))
=======
        eval = devlib.sum(devlib.square(devlib.square(devlib.absolute(image))))
    elif metric_type == 'summed_phase':
        ph = shift_phase(image, 0)
        eval = devlib.sum(abs(ph))
    elif metric_type == 'area':
        eval = devlib.sum(shrink_wrap(image, .2, .5))
>>>>>>> 24ff181f

    if type(eval) != float:
        eval = eval.item()
    return eval


def all_metrics(image, errs):
    """
    Callculates array characteristic based on various formulas.

    Parameters
    ----------
    arr : ndarray
        array to get characteristic

    Returns
    -------
    metrics : dict
        calculated metrics for all types
    """
    metrics = {}
    eval = errs[-1]
    if type(eval) != float:
        eval = eval.item()
    metrics['chi'] = eval
<<<<<<< HEAD
    eval = dvclib.sum(dvclib.square(dvclib.square(dvclib.absolute(image))))
    if type(eval) != float:
        eval = eval.item()
    metrics['sharpness'] = eval
    eval = dvclib.sum(abs(shift_phase(image, 0)))
    if type(eval) != float:
        eval = eval.item()
    metrics['summed_phase'] = eval
    eval = dvclib.sum(shrink_wrap(image, .2, .5))
=======
    eval = devlib.sum(devlib.square(devlib.square(devlib.absolute(image))))
    if type(eval) != float:
        eval = eval.item()
    metrics['sharpness'] = eval
    eval = devlib.sum(abs(shift_phase(image, 0)))
    if type(eval) != float:
        eval = eval.item()
    metrics['summed_phase'] = eval
    eval = devlib.sum(shrink_wrap(image, .2, .5))
>>>>>>> 24ff181f
    if type(eval) != float:
        eval = eval.item()
    metrics['area'] = eval
    
    return metrics


def dftups(arr, nor=-1, noc=-1, usfac=2, roff=0, coff=0):
    """
    Upsample DFT by array multiplies.

    Parameters
    ----------
    arr : ndarray
        the subject of upsampling array
    nor, noc : int, int
        Number of pixels in the output upsampled DFT, in units of upsampled pixels

    usfac : int
        Upsampling factor (default usfac = 1)

    roff, coff : int, int
        Row and column offsets, allow to shift the output array to a region of interest on the DFT
    Returns
    -------
    ndarray
        upsampled array
    """
    # arr is 2D
    [nr, nc] = devlib.dims(arr)
    if nor < 0:
        nor = nr
    if noc < 0:
        noc = nc

    # Compute kernels and obtain DFT by matrix products
    yl = list(range(-int(math.floor(nc / 2)), nc - int(math.floor(nc / 2))))
    y = devlib.ifftshift(devlib.array(yl)) * (-2j * math.pi / (nc * usfac))
    xl = list(range(-coff, noc - coff))
    x = devlib.array(xl)
    yt = devlib.tile(y, (len(xl), 1))
    xt = devlib.tile(x, (len(yl), 1))
    kernc = devlib.exp(yt.T * xt)

    yl = list(range(-roff, nor - roff))
    y = devlib.array(yl)
    xl = list(range(-int(math.floor(nr / 2)), nr - int(math.floor(nr / 2))))
    x = devlib.ifftshift(devlib.array(xl))
    yt = devlib.tile(y, (len(xl), 1))
    xt = devlib.tile(x, (len(yl), 1))
    kernr = devlib.exp(yt * xt.T * (-2j * math.pi / (nr * usfac)))

    # return as device array
    return devlib.dot(devlib.dot(kernr.T, arr), kernc)


def dftregistration(ref_arr, arr, usfac=2):
    """
    Efficient subpixel image registration by crosscorrelation. Based on Matlab dftregistration by Manuel Guizar (Portions of this code were taken from code written by Ann M. Kowalczyk and James R. Fienup.)

    Parameters
    ----------
    ref_arr : 2D ndarray
        Fourier transform of reference image
    arr : 2D ndarray
        Fourier transform of image to register

    usfac : int
        Upsampling factor

    Returns
    -------
    row_shift, col_shift : float, float
        pixel shifts between images
    """
    if usfac < 2:
        print('usfac less than 2 not supported')
        return
    # First upsample by a factor of 2 to obtain initial estimate
    # Embed Fourier data in a 2x larger array
    shape = ref_arr.shape
    large_shape = tuple(2 * x for x in ref_arr.shape)
    c_c = pad_around(devlib.fftshift(ref_arr) * devlib.conj(devlib.fftshift(arr)), large_shape, val=0j)

    # Compute crosscorrelation and locate the peak
<<<<<<< HEAD
    c_c = dvclib.ifft(dvclib.ifftshift(c_c))
    max_coord = dvclib.unravel_index(dvclib.argmax(c_c), dvclib.dims(c_c))
=======
    c_c = devlib.ifft(devlib.ifftshift(c_c))
    max_coord = devlib.unravel_index(devlib.argmax(c_c), devlib.dims(c_c))
>>>>>>> 24ff181f

    if max_coord[0] > shape[0]:
        row_shift = max_coord[0] - large_shape[0]
    else:
        row_shift = max_coord[0]
    if max_coord[1] > shape[1]:
        col_shift = max_coord[1] - large_shape[1]
    else:
        col_shift = max_coord[1]

    row_shift = row_shift / 2
    col_shift = col_shift / 2

    # If upsampling > 2, then refine estimate with matrix multiply DFT
    if usfac > 2:
        # DFT computation
        # Initial shift estimate in upsampled grid
        row_shift = devlib.round(row_shift * usfac) / usfac
        col_shift = devlib.round(col_shift * usfac) / usfac
        dftshift = devlib.fix(devlib.ceil(usfac * 1.5) / 2)  # Center of output array at dftshift
        # Matrix multiply DFT around the current shift estimate
        c_c = devlib.conj(dftups(arr * devlib.conj(ref_arr), int(math.ceil(usfac * 1.5)), int(math.ceil(usfac * 1.5)), usfac,
                             int(dftshift - row_shift * usfac), int(dftshift - col_shift * usfac))) / \
              (int(math.trunc(shape[0] / 2)) * int(math.trunc(shape[1] / 2)) * usfac ^ 2)
        # Locate maximum and map back to original pixel grid
        max_coord = devlib.unravel_index(devlib.argmax(c_c), devlib.dims(c_c))
        [rloc, cloc] = max_coord

        rloc = rloc - dftshift
        cloc = cloc - dftshift
        row_shift = row_shift + rloc / usfac
        col_shift = col_shift + cloc / usfac

    return row_shift, col_shift


def register_3d_reconstruction(ref_arr, arr):
    """
    Finds pixel shifts between reconstructed images

    Parameters
    ----------
    ref_arr : ndarray
        Fourier transform of reference image
    arr : ndarray
        Fourier transform of image to register

    Returns
    -------
    shift_2, shift_1, shift_0 : float, float
        pixel shifts between images
    """
<<<<<<< HEAD
    r_shift_2, c_shift_2 = dftregistration(dvclib.fft(dvclib.sum(ref_arr, 2)), dvclib.fft(dvclib.sum(arr, 2)), 4)
    r_shift_1, c_shift_1 = dftregistration(dvclib.fft(dvclib.sum(ref_arr, 1)), dvclib.fft(dvclib.sum(arr, 1)), 4)
    r_shift_0, c_shift_0 = dftregistration(dvclib.fft(dvclib.sum(ref_arr, 0)), dvclib.fft(dvclib.sum(arr, 0)), 4)
=======
    r_shift_2, c_shift_2 = dftregistration(devlib.fft(devlib.sum(ref_arr, 2)), devlib.fft(devlib.sum(arr, 2)), 4)
    r_shift_1, c_shift_1 = dftregistration(devlib.fft(devlib.sum(ref_arr, 1)), devlib.fft(devlib.sum(arr, 1)), 4)
    r_shift_0, c_shift_0 = dftregistration(devlib.fft(devlib.sum(ref_arr, 0)), devlib.fft(devlib.sum(arr, 0)), 4)
>>>>>>> 24ff181f

    shift_2 = sum([r_shift_2, r_shift_1]) * 0.5
    shift_1 = sum([c_shift_2, r_shift_0]) * 0.5
    shift_0 = sum([c_shift_1, c_shift_0]) * 0.5
    return shift_2, shift_1, shift_0


def sub_pixel_shift(arr, row_shift, col_shift, z_shift):
    """
    Shifts pixels in a regularly sampled LR image with a subpixel precision according to local gradient.


    Parameters
    ----------
    arr : ndarray
        array to shift

    row_shift, col_shift, z_shift : float, float, float
        shift in each dimension

    Returns
    -------
    ndarray
        shifted array
    """
    buf2ft = devlib.fft(arr)
    shape = arr.shape
    Nr = devlib.ifftshift(devlib.array(list(range(-int(math.floor(shape[0] / 2)), shape[0] - int(math.floor(shape[0] / 2))))))
    Nc = devlib.ifftshift(devlib.array(list(range(-int(math.floor(shape[1] / 2)), shape[1] - int(math.floor(shape[1] / 2))))))
    Nz = devlib.ifftshift(devlib.array(list(range(-int(math.floor(shape[2] / 2)), shape[2] - int(math.floor(shape[2] / 2))))))
    [Nc, Nr, Nz] = devlib.meshgrid(Nc, Nr, Nz)
    mg = 1j * 2 * math.pi * (-row_shift * Nr / shape[0] - col_shift * Nc / shape[1] - z_shift * Nz / shape[2])
    # return as array on device
    Greg = buf2ft * devlib.exp(mg)
    return devlib.ifft(Greg)


def align_arrays_subpixel(ref_arr, arr):
    """
    Shifts array to align with reference array.

    Parameters
    ----------
    ref_arr : ndarray
        reference array

    arr : ndarray
        array to shift

    Returns
    -------
    arr : ndarray
        shifted input array, aligned with reference array
    """
    (shift_2, shift_1, shift_0) = register_3d_reconstruction(abs(ref_arr), abs(arr))
    return sub_pixel_shift(arr, shift_2, shift_1, shift_0)


def remove_ramp(arr, ups=1):
    """
    Smooths image array (removes ramp) by applaying math formula.
    Parameters
    ----------
    arr : ndarray
        array to remove ramp
    ups : int
        upsample factor
    Returns
    -------
    ramp_removed : ndarray
        smoothed array
    """
    # the remove ramp is called (now) by visualization when arrays are on cpu
    # thus using functions from utilities will be ok for now
    import cohere_core.utilities.utils as ut
    shape = arr.shape
    new_shape = [dim * ups for dim in shape]
    padded = ut.pad_center(arr, new_shape)
<<<<<<< HEAD
    padded_f = dvclib.fftshift(dvclib.fft(dvclib.ifftshift(padded)))
    com = dvclib.center_of_mass(dvclib.square(dvclib.absolute(padded_f)))
    sft = [new_shape[i] / 2.0 - com[i] + .5 for i in range(len(shape))]
    sub_pixel_shifted = sub_pixel_shift(padded_f, *sft)
    ramp_removed_padded = dvclib.fftshift(dvclib.ifft(dvclib.fftshift(sub_pixel_shifted)))
=======
    padded_f = devlib.fftshift(devlib.fft(devlib.ifftshift(padded)))
    com = devlib.center_of_mass(devlib.square(devlib.absolute(padded_f)))
    sft = [new_shape[i] / 2.0 - com[i] + .5 for i in range(len(shape))]
    sub_pixel_shifted = sub_pixel_shift(padded_f, *sft)
    ramp_removed_padded = devlib.fftshift(devlib.ifft(devlib.fftshift(sub_pixel_shifted)))
>>>>>>> 24ff181f
    ramp_removed = ut.crop_center(ramp_removed_padded, arr.shape)

    return ramp_removed


# supposedly this is faster than np.roll or scipy interpolation shift.
# https://stackoverflow.com/questions/30399534/shift-elements-in-a-numpy-array
def fast_shift(arr, shifty, fill_val=0):
    """
    Shifts array by the shifty parameter.
    Parameters
    ----------
    arr : ndarray
        array to shift
    shifty : ndarray
        an array of integers/shifts in each dimension
    fill_val : float

    Returns
    -------
    ndarray, shifted array
    """
    dims = arr.shape
<<<<<<< HEAD
    result = dvclib.full(dims, 1.0)
=======
    result = devlib.full(dims, 1.0)
>>>>>>> 24ff181f
    result *= fill_val
    result_slices = []
    arr_slices = []
    for n in range(len(dims)):
        if shifty[n] > 0:
            result_slices.append(slice(shifty[n], dims[n]))
            arr_slices.append(slice(0, -shifty[n]))
        elif shifty[n] < 0:
            result_slices.append(slice(0, shifty[n]))
            arr_slices.append(slice(-shifty[n], dims[n]))
        else:
            result_slices.append(slice(0, dims[n]))
            arr_slices.append(slice(0, dims[n]))
    result_slices = tuple(result_slices)
    arr_slices = tuple(arr_slices)
    result[result_slices] = arr[arr_slices]
    return result


def align_arrays_pixel(ref, arr):
    """
    Aligns two arrays of the same dimensions with the pixel resolution. Used in reciprocal space.
    Parameters
    ----------
    ref : ndarray
        array to align with
    arr : ndarray
        array to align

    Returns
    -------
    ndarray : aligned array
    """
<<<<<<< HEAD
    CC = dvclib.correlate(ref, arr, mode='same', method='fft')
    err = correlation_err(ref, arr, CC)
    CC_shifted = dvclib.ifftshift(CC)
    shape = dvclib.array(CC_shifted.shape)
    amp = dvclib.absolute(CC_shifted)
    shift = dvclib.unravel_index(amp.argmax(), shape)
    if dvclib.sum(shift) == 0:
        return [arr, err]
    intshift = dvclib.array(shift)
    pixelshift = dvclib.where(intshift >= shape / 2, intshift - shape, intshift)
=======
    CC = devlib.correlate(ref, arr, mode='same', method='fft')
    err = correlation_err(ref, arr, CC)
    CC_shifted = devlib.ifftshift(CC)
    shape = devlib.array(CC_shifted.shape)
    amp = devlib.absolute(CC_shifted)
    shift = devlib.unravel_index(amp.argmax(), shape)
    if devlib.sum(shift) == 0:
        return [arr, err]
    intshift = devlib.array(shift)
    pixelshift = devlib.where(intshift >= shape / 2, intshift - shape, intshift)
>>>>>>> 24ff181f
    shifted_arr = fast_shift(arr, pixelshift)
    return [shifted_arr, err]


def correlation_err(refarr, arr, CC=None):
    """
    author: Paul Frosik
    The method is based on "Invariant error metrics for image reconstruction" by J. R. Fienup.
    Returns correlation error between two arrays.

    Parameters
    ----------
    refarr : ndarray
        reference array
    arr : ndarray
        array to measure likeness with reference array

    Returns
    -------
    float, correlation error
    """
    if CC is None:
<<<<<<< HEAD
        CC = dvclib.correlate(refarr, arr, mode='same', method='fft')
    CCmax = CC.max()
    rfzero = dvclib.sum(dvclib.absolute(refarr) ** 2)
    rgzero = dvclib.sum(dvclib.absolute(arr) ** 2)
    e = abs(1 - CCmax * dvclib.conj(CCmax) / (rfzero * rgzero)) ** 0.5
=======
        CC = devlib.correlate(refarr, arr, mode='same', method='fft')
    CCmax = CC.max()
    rfzero = devlib.sum(devlib.absolute(refarr) ** 2)
    rgzero = devlib.sum(devlib.absolute(arr) ** 2)
    e = abs(1 - CCmax * devlib.conj(CCmax) / (rfzero * rgzero)) ** 0.5
>>>>>>> 24ff181f
    return  e


def zero_phase_cc(arr1, arr2):
    """
    Sets avarage phase in array to reference array.

    Parameters
    ----------
    arr1 : ndarray
        array to adjust phase

    arr2 : ndarray
        reference array

    Returns
    -------
    arr : ndarray
        input array with adjusted phase
    """
    # will set array1 avg phase to array2
    c_c = devlib.conj(arr1) * arr2
    c_c_tot = devlib.sum(c_c)
    ph = devlib.angle(c_c_tot)
    arr = arr1 * devlib.exp(1j * ph)
    return arr


def breed(breed_mode, alpha_dir, image):
    """
    Aligns the image to breed from with the alpha image, and applies breed formula, to obtain a 'child' image.

    Parameters
    ----------
    alpha : ndarray
        the best image in the generation
    breed_mode : str
        literal defining the breeding process
    dirs : tuple
        a tuple containing two elements: directory where the image to breed from is stored, a 'parent', and a directory where the bred image, a 'child', will be stored.

    """
    # load alpha from alpha dir
<<<<<<< HEAD
    alpha = dvclib.load(ut.join(alpha_dir, 'image.npy'))
    if dvclib.array_equal(image, alpha):
=======
    alpha = devlib.load(ut.join(alpha_dir, 'image.npy'))
    if devlib.array_equal(image, alpha):
>>>>>>> 24ff181f
        # it is alpha, no breeding
        return zero_phase(image)
    alpha = zero_phase(alpha)

    # load image file
    beta = image
    beta = zero_phase(beta)
    alpha = check_get_conj_reflect(beta, alpha)
    alpha = align_arrays_subpixel(beta, alpha)
    alpha = zero_phase(alpha)
    ph_alpha = devlib.angle(alpha)
    beta = zero_phase_cc(beta, alpha)
    ph_beta = devlib.angle(beta)
    if breed_mode == 'sqrt_ab':
        beta = devlib.sqrt(devlib.absolute(alpha) * devlib.absolute(beta)) * devlib.exp(0.5j * (ph_beta + ph_alpha))

    elif breed_mode == 'pixel_switch':
        cond = devlib.random(beta.shape)
        beta = devlib.where((cond > 0.5), beta, alpha)

    elif breed_mode == 'b_pa':
        beta = devlib.absolute(beta) * devlib.exp(1j * ph_alpha)

    elif breed_mode == '2ab_a_b':
        beta = 2 * (beta * alpha) / (beta + alpha)

    elif breed_mode == '2a_b_pa':
        beta = (2 * devlib.absolute(alpha) - devlib.absolute(beta)) * devlib.exp(1j * ph_alpha)

    elif breed_mode == 'sqrt_ab_pa':
        beta = devlib.sqrt(devlib.absolute(alpha) * devlib.absolute(beta)) * devlib.exp(1j * ph_alpha)

    elif breed_mode == 'sqrt_ab_recip':
        temp1 = devlib.fftshift(devlib.fft(devlib.fftshift(beta)))
        temp2 = devlib.fftshift(devlib.fft(devlib.fftshift(alpha)))
        temp = devlib.sqrt(devlib.absolute(temp1) * devlib.absolute(temp2)) * devlib.exp(.5j * devlib.angle(temp1)) * devlib.exp(.5j * devlib.angle(temp2))
        beta = devlib.fftshift(devlib.ifft(devlib.fftshift(temp)))

    elif breed_mode == 'max_ab':
        beta = devlib.maximum(devlib.absolute(alpha), devlib.absolute(beta)) * devlib.exp(.5j * (ph_beta + ph_alpha))

    elif breed_mode == 'max_ab_pa':
        beta = devlib.maximum(devlib.absolute(alpha), devlib.absolute(beta)) * devlib.exp(1j * ph_alpha)

    elif breed_mode == 'avg_ab':
        beta = 0.5 * (alpha + beta)

    elif breed_mode == 'avg_ab_pa':
        beta = 0.5 * (devlib.absolute(alpha) + devlib.absolute(beta)) * devlib.exp(1j * ph_alpha)

    return beta<|MERGE_RESOLUTION|>--- conflicted
+++ resolved
@@ -3,18 +3,11 @@
 import cohere_core.utilities.utils as ut
 
 _docformat__ = 'restructuredtext en'
-<<<<<<< HEAD
-__all__ = ['set_lib',
-           'arr_property',
-           'pad_around',
-           'center_sync',
-=======
 __all__ = ['set_lib_from_pkg',
            'arr_property',
            'pad_around',
            'center_sync',
            'get_norm',
->>>>>>> 24ff181f
            'gauss_conv_fft',
            'shrink_wrap',
            'shift_phase',
@@ -36,19 +29,6 @@
            'zero_phase_cc',
            'breed'
            ]
-<<<<<<< HEAD
-
-
-def set_lib(dlib):
-    global dvclib
-    dvclib = dlib
-
-
-def arr_property(arr):
-    """
-    Used only in development. Prints max value of the array and max coordinates.
-
-=======
 
 
 def set_lib_from_pkg(pkg):
@@ -62,7 +42,6 @@
     """
     Used only in development. Prints max value of the array and max coordinates.
 
->>>>>>> 24ff181f
     Parameters
     ----------
     arr : ndarray
@@ -70,21 +49,13 @@
     """
     import numpy as np
     arr1 = abs(arr)
-<<<<<<< HEAD
-    print('norm', dvclib.sum(pow(abs(arr), 2)))
-=======
     print('norm', devlib.sum(pow(abs(arr), 2)))
->>>>>>> 24ff181f
     print('mean across all data', arr1.mean())
     print('std all data', arr1.std())
-    print('sum',np.sum(arr))
+    print('sum', np.sum(arr))
     # print('mean non zeros only', arr1[np.nonzero(arr1)].mean())
     # print('std non zeros only', arr1[np.nonzero(arr1)].std())
-<<<<<<< HEAD
-    max_coordinates = list(dvclib.unravel_index(dvclib.argmax(arr1), arr.shape))
-=======
     max_coordinates = list(devlib.unravel_index(devlib.argmax(arr1), arr.shape))
->>>>>>> 24ff181f
     print('max coords, value', max_coordinates, arr[max_coordinates[0], max_coordinates[1], max_coordinates[2]])
 
 
@@ -123,33 +94,22 @@
 
     # set center phase to zero, use as a reference
     phi0 = math.atan2(image.flatten().imag[int(image.flatten().shape[0] / 2)],
-                   image.flatten().real[int(image.flatten().shape[0] / 2)])
+                      image.flatten().real[int(image.flatten().shape[0] / 2)])
     image = image * cmath.exp(-1j * phi0)
 
-<<<<<<< HEAD
-    com = dvclib.center_of_mass(dvclib.astype(support, dtype='int32'))
-    # place center of mass in the center
-    sft = [shape[i] / 2.0 - com[i] + .5  for i in range(len(shape))]
-    image = dvclib.roll(image, sft)
-    support =dvclib.roll(support, sft)
-=======
     com = devlib.center_of_mass(devlib.astype(support, dtype='int32'))
     # place center of mass in the center
-    sft = [shape[i] / 2.0 - com[i] + .5  for i in range(len(shape))]
+    sft = [shape[i] / 2.0 - com[i] + .5 for i in range(len(shape))]
     image = devlib.roll(image, sft)
-    support =devlib.roll(support, sft)
->>>>>>> 24ff181f
+    support = devlib.roll(support, sft)
 
     return image, support
 
 
-<<<<<<< HEAD
-=======
 def get_norm(arr):
     return devlib.sum(devlib.square(devlib.absolute(arr)))
 
 
->>>>>>> 24ff181f
 def gauss_conv_fft(arr, distribution):
     dims = devlib.dims(arr)
     arr_sum = devlib.sum(arr)
@@ -316,21 +276,12 @@
     if metric_type == 'chi':
         eval = errs[-1]
     elif metric_type == 'sharpness':
-<<<<<<< HEAD
-        eval = dvclib.sum(dvclib.square(dvclib.square(dvclib.absolute(image))))
-    elif metric_type == 'summed_phase':
-        ph = shift_phase(image, 0)
-        eval = dvclib.sum(abs(ph))
-    elif metric_type == 'area':
-        eval = dvclib.sum(shrink_wrap(image, .2, .5))
-=======
         eval = devlib.sum(devlib.square(devlib.square(devlib.absolute(image))))
     elif metric_type == 'summed_phase':
         ph = shift_phase(image, 0)
         eval = devlib.sum(abs(ph))
     elif metric_type == 'area':
         eval = devlib.sum(shrink_wrap(image, .2, .5))
->>>>>>> 24ff181f
 
     if type(eval) != float:
         eval = eval.item()
@@ -356,17 +307,6 @@
     if type(eval) != float:
         eval = eval.item()
     metrics['chi'] = eval
-<<<<<<< HEAD
-    eval = dvclib.sum(dvclib.square(dvclib.square(dvclib.absolute(image))))
-    if type(eval) != float:
-        eval = eval.item()
-    metrics['sharpness'] = eval
-    eval = dvclib.sum(abs(shift_phase(image, 0)))
-    if type(eval) != float:
-        eval = eval.item()
-    metrics['summed_phase'] = eval
-    eval = dvclib.sum(shrink_wrap(image, .2, .5))
-=======
     eval = devlib.sum(devlib.square(devlib.square(devlib.absolute(image))))
     if type(eval) != float:
         eval = eval.item()
@@ -376,11 +316,10 @@
         eval = eval.item()
     metrics['summed_phase'] = eval
     eval = devlib.sum(shrink_wrap(image, .2, .5))
->>>>>>> 24ff181f
     if type(eval) != float:
         eval = eval.item()
     metrics['area'] = eval
-    
+
     return metrics
 
 
@@ -462,13 +401,8 @@
     c_c = pad_around(devlib.fftshift(ref_arr) * devlib.conj(devlib.fftshift(arr)), large_shape, val=0j)
 
     # Compute crosscorrelation and locate the peak
-<<<<<<< HEAD
-    c_c = dvclib.ifft(dvclib.ifftshift(c_c))
-    max_coord = dvclib.unravel_index(dvclib.argmax(c_c), dvclib.dims(c_c))
-=======
     c_c = devlib.ifft(devlib.ifftshift(c_c))
     max_coord = devlib.unravel_index(devlib.argmax(c_c), devlib.dims(c_c))
->>>>>>> 24ff181f
 
     if max_coord[0] > shape[0]:
         row_shift = max_coord[0] - large_shape[0]
@@ -490,8 +424,9 @@
         col_shift = devlib.round(col_shift * usfac) / usfac
         dftshift = devlib.fix(devlib.ceil(usfac * 1.5) / 2)  # Center of output array at dftshift
         # Matrix multiply DFT around the current shift estimate
-        c_c = devlib.conj(dftups(arr * devlib.conj(ref_arr), int(math.ceil(usfac * 1.5)), int(math.ceil(usfac * 1.5)), usfac,
-                             int(dftshift - row_shift * usfac), int(dftshift - col_shift * usfac))) / \
+        c_c = devlib.conj(
+            dftups(arr * devlib.conj(ref_arr), int(math.ceil(usfac * 1.5)), int(math.ceil(usfac * 1.5)), usfac,
+                   int(dftshift - row_shift * usfac), int(dftshift - col_shift * usfac))) / \
               (int(math.trunc(shape[0] / 2)) * int(math.trunc(shape[1] / 2)) * usfac ^ 2)
         # Locate maximum and map back to original pixel grid
         max_coord = devlib.unravel_index(devlib.argmax(c_c), devlib.dims(c_c))
@@ -521,15 +456,9 @@
     shift_2, shift_1, shift_0 : float, float
         pixel shifts between images
     """
-<<<<<<< HEAD
-    r_shift_2, c_shift_2 = dftregistration(dvclib.fft(dvclib.sum(ref_arr, 2)), dvclib.fft(dvclib.sum(arr, 2)), 4)
-    r_shift_1, c_shift_1 = dftregistration(dvclib.fft(dvclib.sum(ref_arr, 1)), dvclib.fft(dvclib.sum(arr, 1)), 4)
-    r_shift_0, c_shift_0 = dftregistration(dvclib.fft(dvclib.sum(ref_arr, 0)), dvclib.fft(dvclib.sum(arr, 0)), 4)
-=======
     r_shift_2, c_shift_2 = dftregistration(devlib.fft(devlib.sum(ref_arr, 2)), devlib.fft(devlib.sum(arr, 2)), 4)
     r_shift_1, c_shift_1 = dftregistration(devlib.fft(devlib.sum(ref_arr, 1)), devlib.fft(devlib.sum(arr, 1)), 4)
     r_shift_0, c_shift_0 = dftregistration(devlib.fft(devlib.sum(ref_arr, 0)), devlib.fft(devlib.sum(arr, 0)), 4)
->>>>>>> 24ff181f
 
     shift_2 = sum([r_shift_2, r_shift_1]) * 0.5
     shift_1 = sum([c_shift_2, r_shift_0]) * 0.5
@@ -557,9 +486,12 @@
     """
     buf2ft = devlib.fft(arr)
     shape = arr.shape
-    Nr = devlib.ifftshift(devlib.array(list(range(-int(math.floor(shape[0] / 2)), shape[0] - int(math.floor(shape[0] / 2))))))
-    Nc = devlib.ifftshift(devlib.array(list(range(-int(math.floor(shape[1] / 2)), shape[1] - int(math.floor(shape[1] / 2))))))
-    Nz = devlib.ifftshift(devlib.array(list(range(-int(math.floor(shape[2] / 2)), shape[2] - int(math.floor(shape[2] / 2))))))
+    Nr = devlib.ifftshift(
+        devlib.array(list(range(-int(math.floor(shape[0] / 2)), shape[0] - int(math.floor(shape[0] / 2))))))
+    Nc = devlib.ifftshift(
+        devlib.array(list(range(-int(math.floor(shape[1] / 2)), shape[1] - int(math.floor(shape[1] / 2))))))
+    Nz = devlib.ifftshift(
+        devlib.array(list(range(-int(math.floor(shape[2] / 2)), shape[2] - int(math.floor(shape[2] / 2))))))
     [Nc, Nr, Nz] = devlib.meshgrid(Nc, Nr, Nz)
     mg = 1j * 2 * math.pi * (-row_shift * Nr / shape[0] - col_shift * Nc / shape[1] - z_shift * Nz / shape[2])
     # return as array on device
@@ -608,19 +540,11 @@
     shape = arr.shape
     new_shape = [dim * ups for dim in shape]
     padded = ut.pad_center(arr, new_shape)
-<<<<<<< HEAD
-    padded_f = dvclib.fftshift(dvclib.fft(dvclib.ifftshift(padded)))
-    com = dvclib.center_of_mass(dvclib.square(dvclib.absolute(padded_f)))
-    sft = [new_shape[i] / 2.0 - com[i] + .5 for i in range(len(shape))]
-    sub_pixel_shifted = sub_pixel_shift(padded_f, *sft)
-    ramp_removed_padded = dvclib.fftshift(dvclib.ifft(dvclib.fftshift(sub_pixel_shifted)))
-=======
     padded_f = devlib.fftshift(devlib.fft(devlib.ifftshift(padded)))
     com = devlib.center_of_mass(devlib.square(devlib.absolute(padded_f)))
     sft = [new_shape[i] / 2.0 - com[i] + .5 for i in range(len(shape))]
     sub_pixel_shifted = sub_pixel_shift(padded_f, *sft)
     ramp_removed_padded = devlib.fftshift(devlib.ifft(devlib.fftshift(sub_pixel_shifted)))
->>>>>>> 24ff181f
     ramp_removed = ut.crop_center(ramp_removed_padded, arr.shape)
 
     return ramp_removed
@@ -644,11 +568,7 @@
     ndarray, shifted array
     """
     dims = arr.shape
-<<<<<<< HEAD
-    result = dvclib.full(dims, 1.0)
-=======
     result = devlib.full(dims, 1.0)
->>>>>>> 24ff181f
     result *= fill_val
     result_slices = []
     arr_slices = []
@@ -682,18 +602,6 @@
     -------
     ndarray : aligned array
     """
-<<<<<<< HEAD
-    CC = dvclib.correlate(ref, arr, mode='same', method='fft')
-    err = correlation_err(ref, arr, CC)
-    CC_shifted = dvclib.ifftshift(CC)
-    shape = dvclib.array(CC_shifted.shape)
-    amp = dvclib.absolute(CC_shifted)
-    shift = dvclib.unravel_index(amp.argmax(), shape)
-    if dvclib.sum(shift) == 0:
-        return [arr, err]
-    intshift = dvclib.array(shift)
-    pixelshift = dvclib.where(intshift >= shape / 2, intshift - shape, intshift)
-=======
     CC = devlib.correlate(ref, arr, mode='same', method='fft')
     err = correlation_err(ref, arr, CC)
     CC_shifted = devlib.ifftshift(CC)
@@ -704,7 +612,6 @@
         return [arr, err]
     intshift = devlib.array(shift)
     pixelshift = devlib.where(intshift >= shape / 2, intshift - shape, intshift)
->>>>>>> 24ff181f
     shifted_arr = fast_shift(arr, pixelshift)
     return [shifted_arr, err]
 
@@ -727,20 +634,12 @@
     float, correlation error
     """
     if CC is None:
-<<<<<<< HEAD
-        CC = dvclib.correlate(refarr, arr, mode='same', method='fft')
-    CCmax = CC.max()
-    rfzero = dvclib.sum(dvclib.absolute(refarr) ** 2)
-    rgzero = dvclib.sum(dvclib.absolute(arr) ** 2)
-    e = abs(1 - CCmax * dvclib.conj(CCmax) / (rfzero * rgzero)) ** 0.5
-=======
         CC = devlib.correlate(refarr, arr, mode='same', method='fft')
     CCmax = CC.max()
     rfzero = devlib.sum(devlib.absolute(refarr) ** 2)
     rgzero = devlib.sum(devlib.absolute(arr) ** 2)
     e = abs(1 - CCmax * devlib.conj(CCmax) / (rfzero * rgzero)) ** 0.5
->>>>>>> 24ff181f
-    return  e
+    return e
 
 
 def zero_phase_cc(arr1, arr2):
@@ -783,13 +682,8 @@
 
     """
     # load alpha from alpha dir
-<<<<<<< HEAD
-    alpha = dvclib.load(ut.join(alpha_dir, 'image.npy'))
-    if dvclib.array_equal(image, alpha):
-=======
     alpha = devlib.load(ut.join(alpha_dir, 'image.npy'))
     if devlib.array_equal(image, alpha):
->>>>>>> 24ff181f
         # it is alpha, no breeding
         return zero_phase(image)
     alpha = zero_phase(alpha)
@@ -825,7 +719,8 @@
     elif breed_mode == 'sqrt_ab_recip':
         temp1 = devlib.fftshift(devlib.fft(devlib.fftshift(beta)))
         temp2 = devlib.fftshift(devlib.fft(devlib.fftshift(alpha)))
-        temp = devlib.sqrt(devlib.absolute(temp1) * devlib.absolute(temp2)) * devlib.exp(.5j * devlib.angle(temp1)) * devlib.exp(.5j * devlib.angle(temp2))
+        temp = devlib.sqrt(devlib.absolute(temp1) * devlib.absolute(temp2)) * devlib.exp(
+            .5j * devlib.angle(temp1)) * devlib.exp(.5j * devlib.angle(temp2))
         beta = devlib.fftshift(devlib.ifft(devlib.fftshift(temp)))
 
     elif breed_mode == 'max_ab':
