# #########################################################################
# Copyright (c) , UChicago Argonne, LLC. All rights reserved.             #
#                                                                         #
# See LICENSE file.                                                       #
# #########################################################################


"""
This script formats data for reconstruction according to configuration.
"""

import os
import numpy as np
import cohere_core.data.alien_tools as at
import cohere_core.utilities.utils as ut
import cohere_core.utilities.config_verifier as ver


__author__ = "Barbara Frosik"
__copyright__ = "Copyright (c) 2016, UChicago Argonne, LLC."
__docformat__ = 'restructuredtext en'
__all__ = ['prep',
           ]


<<<<<<< HEAD
def prep(prep_dir, **kwargs):
=======
def prep(beamline_full_datafile_name, auto, **kwargs):
>>>>>>> fd762b42
    """
    This function formats data for reconstruction and saves it in data.tif file. The preparation consists of the following steps:
        - removing the alien: aliens are areas that are effect of interference. The area is manually set in a configuration file after inspecting the data. It could be also a mask file of the same dimensions that data. Another option is AutoAlien1 algorithm that automatically removes the aliens.
        - clearing the noise: values below an amplitude threshold are set to zero
        - amplitudes are set to sqrt
        - cropping and padding. If the adjust_dimention is negative in any dimension, the array is cropped in this dimension. The cropping is followed by padding in the dimensions that have positive adjust dimension. After adjusting, the dimensions are adjusted further to find the smallest dimension that is supported by opencl library (multiplier of 2, 3, and 5).
        - centering - finding the greatest amplitude and locating it at a center of array. If shift center is defined, the center will be shifted accordingly.
        - binning - adding amplitudes of several consecutive points. Binning can be done in any dimension.

    Parameters
    ----------
    beamline_full_datafile_name : str
        full name of tif file containing beamline preprocessed data
    kwargs : keyword arguments
        data_dir : str
            directory where prepared data will be saved, default <experiment_dir>/phasing_data
        alien_alg : str
            Name of method used to remove aliens. Possible options are: ‘block_aliens’, ‘alien_file’, and ‘AutoAlien1’. The ‘block_aliens’ algorithm will zero out defined blocks, ‘alien_file’ method will use given file as a mask, and ‘AutoAlien1’ will use auto mechanism to remove aliens. Each of these algorithms require different parameters
        aliens : list
            Needed when the ‘block_aliens’ method is configured. Used when the data contains regions with intensity produced by interference. The regions needs to be zeroed out. The aliens can be defined as regions each defined by coordinates of starting point, and ending point (i.e. [[xb0,yb0,zb0,xe0,ye0,ze0],[xb1,yb1,zb1,xe1,ye1,ze1],…[xbn,ybn,zbn,xen,yen,zen]] ).
        alien_file : str
            Needed when the ‘alien_file’ method is configured. User can produce a file in npy format that contains table of zeros and ones, where zero means to set the pixel to zero, and one to leave it.
        AA1_size_threshold : float
            Used in the ‘AutoAliens1’ method. If not given it will default to 0.01. The AutoAlien1 algorithm will calculate relative sizes of all clusters with respect to the biggest cluster. The clusters with relative size smaller than the given threshold will be possibly deemed aliens. It also depends on asymmetry.
        AA1_asym_threshold : float
            Used in the ‘AutoAliens1’ method. If not given it will default to 1.75. The AutoAlien1 algorithm will calculate average asymmetry of all clusters. The clusters with average asymmetry greater than the given threshold will be possibly deemed aliens. It also depends on relative size.
        AA1_min_pts : int
            Used in the ‘AutoAliens1’ method. If not given it will default to 5. Defines minimum non zero points in neighborhood to count the area of data as cluster.
        AA1_eps : float
            Used in the ‘AutoAliens1’ method. If not given it will default to 1.1. Used in the clustering algorithm.
        AA1_amp_threshold : float
            Mandatory in the ‘AutoAliens1’ method. Used to zero data points below that threshold.
        AA1_save_arrs : boolean
            Used in the ‘AutoAliens1’ method, optional. If given and set to True multiple results of alien analysis will be saved in files.
        AA1_expandcleanedsigma : float
            Used in the ‘AutoAliens1’ method, optional. If given the algorithm will apply last step of cleaning the data using the configured sigma.
        intensity_threshold : float
            Mandatory, min data threshold. Intensity values below this are set to 0. The threshold is applied after removing aliens.
        adjust_dimensions : list
            Optional, a list of number to adjust the size at each side of 3D data. If number is positive, the array will be padded. If negative, cropped. The parameters correspond to [x left, x right, y left, y right, z left, z right] The final dimensions will be adjusted up to the good number for the FFT which also is compatible with opencl supported dimensions powers of 2 or a*2^n, where a is 3, 5, or 9
        center_shift : list
            Optional, enter center shift list the array maximum is centered before binning, and moved according to center_shift, [0,0,0] has no effect
        binning : list
            Optional, a list that defines binning values in respective dimensions, [1,1,1] has no effect.
        do_auto_binning : boolean
            Optional, mandatory if auto_data is True. is True the auto binning wil be done, and not otherwise.
        debug : boolean
            It's a command line argument passed as parameter. If True, ignores verifier error.
    """
    debug = 'debug' in kwargs and kwargs['debug']
    kwargs.pop("debug", None)
    er_msg = ver.verify('config_data', kwargs)
    if len(er_msg) > 0:
        # the error message is printed in verifier
        if not debug:
            return

<<<<<<< HEAD
    prep_dir = prep_dir.replace(os.sep, '/')
    # The data has been transposed when saved in tif format for the ImageJ to show the right orientation
    data = ut.read_tif(f"{prep_dir}/prep_data.tif")
    try:
        mask = ut.read_tif(f"{prep_dir}/mask.tif")
    except FileNotFoundError:
        mask = None
=======
    beamline_full_datafile_name = beamline_full_datafile_name.replace(os.sep, '/')
    # The data has been transposed when saved in tif format for the ImageJ to show the right orientation
    data = ut.read_tif(beamline_full_datafile_name)
>>>>>>> fd762b42

    prep_data_dir, beamline_datafile_name = os.path.split(beamline_full_datafile_name)
    if 'data_dir' in kwargs:
        data_dir = kwargs['data_dir'].replace(os.sep, '/')
    else:
<<<<<<< HEAD
        data_dir = prep_dir
=======
        # assuming the directory structure and naming follows cohere-ui mechanism
        data_dir = prep_data_dir.replace(os.sep, '/').replace('preprocessed_data', 'phasing_data')
>>>>>>> fd762b42

    if 'alien_alg' in kwargs:
        data = at.remove_aliens(data, kwargs, data_dir)

    if auto:
        # the formula for auto threshold was found empirically, may be
        # modified in the future if more tests are done
        auto_threshold_value = 0.141 * data[np.nonzero(data)].mean() - 3.062
        intensity_threshold = int(max([1, auto_threshold_value]))
        print(f'auto intensity threshold: {intensity_threshold}')
    elif 'intensity_threshold' in kwargs:
        intensity_threshold = kwargs['intensity_threshold']
    else:
        print('define amplitude threshold. Exiting')
        return

    # zero out the noise
    data = np.where(data <= intensity_threshold, 0.0, data)

    # square root data
    data = np.sqrt(data)

    if 'adjust_dimensions' in kwargs:
        crops_pads = kwargs['adjust_dimensions']
        # the adjust_dimension parameter list holds adjustment in each direction. Append 0s, if shorter
        if len(crops_pads) < 6:
            for _ in range(6 - len(crops_pads)):
                crops_pads.append(0)
    else:
        # the size still has to be adjusted to the opencl supported dimension
        crops_pads = (0, 0, 0, 0, 0, 0)
    # adjust the size, either pad with 0s or crop array
    pairs = []
    for i in range(int(len(crops_pads) / 2)):
        pair = crops_pads[2 * i:2 * i + 2]
        pairs.append(pair)

    data = ut.adjust_dimensions(data, pairs)
    if data is None:
        print('check "adjust_dimensions" configuration')
        return

    if 'center_shift' in kwargs:
        center_shift = kwargs['center_shift']
<<<<<<< HEAD
        prep_data, shift = ut.get_centered(prep_data, center_shift)
    else:
        prep_data, shift = ut.get_centered(prep_data, [0, 0, 0])
    if mask is not None:
        mask = np.roll(mask, shift, tuple(range(mask.ndim)))
        ut.save_tif(mask, data_dir + '/mask.tif')


    if 'binning' in kwargs:
=======
        data, shift = ut.center_max(data, center_shift)
    else:
        data, shift = ut.center_max(data, [0, 0, 0])

    try:
        # assuming the mask file is in directory of preprocessed data
        mask = ut.read_tif(beamline_full_datafile_name.replace(beamline_datafile_name, 'mask.tif'))
        mask = np.roll(mask, shift, tuple(range(mask.ndim)))
        ut.save_tif(mask, ut.join(data_dir, 'mask.tif'))
    except FileNotFoundError:
        pass

    if auto and kwargs['do_auto_binning']:
        # prepare data to make the oversampling ratio ~3
        wos = 3.0
        orig_os = ut.get_oversample_ratio(data)
        # match oversampling to wos
        wanted_os = [wos, wos, wos]
        change = [np.round(f / t).astype('int32') for f, t in zip(orig_os, wanted_os)]
        bins = [int(max([1, c])) for c in change]
        print(f'auto binning size: {bins}')
        data = ut.binning(data, bins)
    elif 'binning' in kwargs:
>>>>>>> fd762b42
        binsizes = kwargs['binning']
        try:
            bins = []
            for binsize in binsizes:
                bins.append(binsize)
            filler = len(data.shape) - len(bins)
            for _ in range(filler):
                bins.append(1)
            data = ut.binning(data, bins)
        except:
            print('check "binning" configuration')

    # save data
    data_file = ut.join(data_dir, 'data.tif')
    ut.save_tif(data, data_file)
    print(f'data ready for reconstruction, data dims: {data.shape}')

    # if auto save new config
    if auto:
        kwargs['binning'] = bins
        kwargs['intensity_threshold'] = intensity_threshold
    return kwargs<|MERGE_RESOLUTION|>--- conflicted
+++ resolved
@@ -23,11 +23,7 @@
            ]
 
 
-<<<<<<< HEAD
-def prep(prep_dir, **kwargs):
-=======
 def prep(beamline_full_datafile_name, auto, **kwargs):
->>>>>>> fd762b42
     """
     This function formats data for reconstruction and saves it in data.tif file. The preparation consists of the following steps:
         - removing the alien: aliens are areas that are effect of interference. The area is manually set in a configuration file after inspecting the data. It could be also a mask file of the same dimensions that data. Another option is AutoAlien1 algorithm that automatically removes the aliens.
@@ -85,30 +81,17 @@
         if not debug:
             return
 
-<<<<<<< HEAD
-    prep_dir = prep_dir.replace(os.sep, '/')
-    # The data has been transposed when saved in tif format for the ImageJ to show the right orientation
-    data = ut.read_tif(f"{prep_dir}/prep_data.tif")
-    try:
-        mask = ut.read_tif(f"{prep_dir}/mask.tif")
-    except FileNotFoundError:
-        mask = None
-=======
     beamline_full_datafile_name = beamline_full_datafile_name.replace(os.sep, '/')
     # The data has been transposed when saved in tif format for the ImageJ to show the right orientation
     data = ut.read_tif(beamline_full_datafile_name)
->>>>>>> fd762b42
+    print(f"Loaded array (max={int(data.max())}) as {beamline_full_datafile_name}")
 
     prep_data_dir, beamline_datafile_name = os.path.split(beamline_full_datafile_name)
     if 'data_dir' in kwargs:
         data_dir = kwargs['data_dir'].replace(os.sep, '/')
     else:
-<<<<<<< HEAD
-        data_dir = prep_dir
-=======
         # assuming the directory structure and naming follows cohere-ui mechanism
         data_dir = prep_data_dir.replace(os.sep, '/').replace('preprocessed_data', 'phasing_data')
->>>>>>> fd762b42
 
     if 'alien_alg' in kwargs:
         data = at.remove_aliens(data, kwargs, data_dir)
@@ -153,17 +136,6 @@
 
     if 'center_shift' in kwargs:
         center_shift = kwargs['center_shift']
-<<<<<<< HEAD
-        prep_data, shift = ut.get_centered(prep_data, center_shift)
-    else:
-        prep_data, shift = ut.get_centered(prep_data, [0, 0, 0])
-    if mask is not None:
-        mask = np.roll(mask, shift, tuple(range(mask.ndim)))
-        ut.save_tif(mask, data_dir + '/mask.tif')
-
-
-    if 'binning' in kwargs:
-=======
         data, shift = ut.center_max(data, center_shift)
     else:
         data, shift = ut.center_max(data, [0, 0, 0])
@@ -187,7 +159,6 @@
         print(f'auto binning size: {bins}')
         data = ut.binning(data, bins)
     elif 'binning' in kwargs:
->>>>>>> fd762b42
         binsizes = kwargs['binning']
         try:
             bins = []
