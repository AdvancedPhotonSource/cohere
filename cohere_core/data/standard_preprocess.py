# #########################################################################
# Copyright (c) , UChicago Argonne, LLC. All rights reserved.             #
#                                                                         #
# See LICENSE file.                                                       #
# #########################################################################


"""
This script formats data for reconstruction according to configuration.
"""

import os
import numpy as np
import cohere_core.data.alien_tools as at
import cohere_core.utilities.utils as ut
import cohere_core.utilities.config_verifier as ver


__author__ = "Barbara Frosik"
__copyright__ = "Copyright (c) 2016, UChicago Argonne, LLC."
__docformat__ = 'restructuredtext en'
__all__ = ['prep',
           ]


<<<<<<< HEAD
def prep(raw_datafile, **kwargs):
=======
def prep(beamline_full_datafile_name, **kwargs):
>>>>>>> d877380e
    """
    This function formats data for reconstruction and saves it in data.tif file. The preparation consists of the following steps:
        - removing the alien: aliens are areas that are effect of interference. The area is manually set in a configuration file after inspecting the data. It could be also a mask file of the same dimensions that data. Another option is AutoAlien1 algorithm that automatically removes the aliens.
        - clearing the noise: values below an amplitude threshold are set to zero
        - amplitudes are set to sqrt
        - cropping and padding. If the adjust_dimention is negative in any dimension, the array is cropped in this dimension. The cropping is followed by padding in the dimensions that have positive adjust dimension. After adjusting, the dimensions are adjusted further to find the smallest dimension that is supported by opencl library (multiplier of 2, 3, and 5).
        - centering - finding the greatest amplitude and locating it at a center of array. If shift center is defined, the center will be shifted accordingly.
        - binning - adding amplitudes of several consecutive points. Binning can be done in any dimension.

    Parameters
    ----------
<<<<<<< HEAD
    raw_datafile : str
        full name of tif file containing raw data
=======
    beamline_full_datafile_name : str
        full name of tif file containing beamline preprocessed data
>>>>>>> d877380e
    kwargs : keyword arguments
        data_dir : str
            directory where prepared data will be saved, default <experiment_dir>/phasing_data
        alien_alg : str
            Name of method used to remove aliens. Possible options are: ‘block_aliens’, ‘alien_file’, and ‘AutoAlien1’. The ‘block_aliens’ algorithm will zero out defined blocks, ‘alien_file’ method will use given file as a mask, and ‘AutoAlien1’ will use auto mechanism to remove aliens. Each of these algorithms require different parameters
        aliens : list
            Needed when the ‘block_aliens’ method is configured. Used when the data contains regions with intensity produced by interference. The regions needs to be zeroed out. The aliens can be defined as regions each defined by coordinates of starting point, and ending point (i.e. [[xb0,yb0,zb0,xe0,ye0,ze0],[xb1,yb1,zb1,xe1,ye1,ze1],…[xbn,ybn,zbn,xen,yen,zen]] ).
        alien_file : str
            Needed when the ‘alien_file’ method is configured. User can produce a file in npy format that contains table of zeros and ones, where zero means to set the pixel to zero, and one to leave it.
        AA1_size_threshold : float
            Used in the ‘AutoAliens1’ method. If not given it will default to 0.01. The AutoAlien1 algorithm will calculate relative sizes of all clusters with respect to the biggest cluster. The clusters with relative size smaller than the given threshold will be possibly deemed aliens. It also depends on asymmetry.
        AA1_asym_threshold : float
            Used in the ‘AutoAliens1’ method. If not given it will default to 1.75. The AutoAlien1 algorithm will calculate average asymmetry of all clusters. The clusters with average asymmetry greater than the given threshold will be possibly deemed aliens. It also depends on relative size.
        AA1_min_pts : int
            Used in the ‘AutoAliens1’ method. If not given it will default to 5. Defines minimum non zero points in neighborhood to count the area of data as cluster.
        AA1_eps : float
            Used in the ‘AutoAliens1’ method. If not given it will default to 1.1. Used in the clustering algorithm.
        AA1_amp_threshold : float
            Mandatory in the ‘AutoAliens1’ method. Used to zero data points below that threshold.
        AA1_save_arrs : boolean
            Used in the ‘AutoAliens1’ method, optional. If given and set to True multiple results of alien analysis will be saved in files.
        AA1_expandcleanedsigma : float
            Used in the ‘AutoAliens1’ method, optional. If given the algorithm will apply last step of cleaning the data using the configured sigma.
        intensity_threshold : float
            Mandatory, min data threshold. Intensity values below this are set to 0. The threshold is applied after removing aliens.
        adjust_dimensions : list
            Optional, a list of number to adjust the size at each side of 3D data. If number is positive, the array will be padded. If negative, cropped. The parameters correspond to [x left, x right, y left, y right, z left, z right] The final dimensions will be adjusted up to the good number for the FFT which also is compatible with opencl supported dimensions powers of 2 or a*2^n, where a is 3, 5, or 9
        center_shift : list
            Optional, enter center shift list the array maximum is centered before binning, and moved according to center_shift, [0,0,0] has no effect
        binning : list
            Optional, a list that defines binning values in respective dimensions, [1,1,1] has no effect.

    """
    er_msg = ver.verify('config_data', kwargs)
    if len(er_msg) > 0:
        # the error message is printed in verifier
        return

<<<<<<< HEAD
    raw_datafile = raw_datafile.replace(os.sep, '/')
    # The data has been transposed when saved in tif format for the ImageJ to show the right orientation
    data = ut.read_tif(raw_datafile)

    prep_data_dir, raw_filename = os.path.split(raw_datafile)
=======
    beamline_full_datafile_name = beamline_full_datafile_name.replace(os.sep, '/')
    # The data has been transposed when saved in tif format for the ImageJ to show the right orientation
    data = ut.read_tif(beamline_full_datafile_name)

    prep_data_dir, beamline_datafile_name = os.path.split(beamline_full_datafile_name)
>>>>>>> d877380e
    if 'data_dir' in kwargs:
        data_dir = kwargs['data_dir'].replace(os.sep, '/')
    else:
        # assuming the directory structure and naming follows cohere-ui mechanism
        data_dir = prep_data_dir.replace('preprocessed_data', 'phasing_data')

    if 'alien_alg' in kwargs:
        data = at.remove_aliens(data, kwargs, prep_data_dir)

    if 'intensity_threshold' in kwargs:
        intensity_threshold = kwargs['intensity_threshold']
    else:
        print('define amplitude threshold. Exiting')
        return

    # zero out the noise
    data = np.where(data <= intensity_threshold, 0.0, data)

    # square root data
    data = np.sqrt(data)

    if 'adjust_dimensions' in kwargs:
        crops_pads = kwargs['adjust_dimensions']
        # the adjust_dimension parameter list holds adjustment in each direction. Append 0s, if shorter
        if len(crops_pads) < 6:
            for _ in range(6 - len(crops_pads)):
                crops_pads.append(0)
    else:
        # the size still has to be adjusted to the opencl supported dimension
        crops_pads = (0, 0, 0, 0, 0, 0)
    # adjust the size, either pad with 0s or crop array
    pairs = []
    for i in range(int(len(crops_pads) / 2)):
        pair = crops_pads[2 * i:2 * i + 2]
        pairs.append(pair)

    data = ut.adjust_dimensions(data, pairs)
    if data is None:
        print('check "adjust_dimensions" configuration')
        return

    if 'center_shift' in kwargs:
        center_shift = kwargs['center_shift']
        data, shift = ut.get_centered(data, center_shift)
    else:
        data, shift = ut.get_centered(data, [0, 0, 0])

    try:
        # assuming the mask file is in directory of preprocessed data
<<<<<<< HEAD
        mask = ut.read_tif(raw_datafile.replace(raw_filename, 'mask.tif'))
=======
        mask = ut.read_tif(beamline_full_datafile_name.replace(beamline_datafile_name, 'mask.tif'))
>>>>>>> d877380e
        mask = np.roll(mask, shift, tuple(range(mask.ndim)))
        ut.save_tif(mask, data_dir + '/mask.tif')
    except FileNotFoundError:
        pass

    if 'binning' in kwargs:
        binsizes = kwargs['binning']
        try:
            bins = []
            for binsize in binsizes:
                bins.append(binsize)
            filler = len(data.shape) - len(bins)
            for _ in range(filler):
                bins.append(1)
            data = ut.binning(data, bins)
        except:
            print('check "binning" configuration')

    # save data
    data_file = data_dir + '/data.tif'
    ut.save_tif(data, data_file)
    print('data ready for reconstruction, data dims:', data.shape)<|MERGE_RESOLUTION|>--- conflicted
+++ resolved
@@ -23,11 +23,7 @@
            ]
 
 
-<<<<<<< HEAD
-def prep(raw_datafile, **kwargs):
-=======
 def prep(beamline_full_datafile_name, **kwargs):
->>>>>>> d877380e
     """
     This function formats data for reconstruction and saves it in data.tif file. The preparation consists of the following steps:
         - removing the alien: aliens are areas that are effect of interference. The area is manually set in a configuration file after inspecting the data. It could be also a mask file of the same dimensions that data. Another option is AutoAlien1 algorithm that automatically removes the aliens.
@@ -39,13 +35,8 @@
 
     Parameters
     ----------
-<<<<<<< HEAD
-    raw_datafile : str
-        full name of tif file containing raw data
-=======
     beamline_full_datafile_name : str
         full name of tif file containing beamline preprocessed data
->>>>>>> d877380e
     kwargs : keyword arguments
         data_dir : str
             directory where prepared data will be saved, default <experiment_dir>/phasing_data
@@ -84,19 +75,11 @@
         # the error message is printed in verifier
         return
 
-<<<<<<< HEAD
-    raw_datafile = raw_datafile.replace(os.sep, '/')
-    # The data has been transposed when saved in tif format for the ImageJ to show the right orientation
-    data = ut.read_tif(raw_datafile)
-
-    prep_data_dir, raw_filename = os.path.split(raw_datafile)
-=======
     beamline_full_datafile_name = beamline_full_datafile_name.replace(os.sep, '/')
     # The data has been transposed when saved in tif format for the ImageJ to show the right orientation
     data = ut.read_tif(beamline_full_datafile_name)
 
     prep_data_dir, beamline_datafile_name = os.path.split(beamline_full_datafile_name)
->>>>>>> d877380e
     if 'data_dir' in kwargs:
         data_dir = kwargs['data_dir'].replace(os.sep, '/')
     else:
@@ -104,7 +87,7 @@
         data_dir = prep_data_dir.replace('preprocessed_data', 'phasing_data')
 
     if 'alien_alg' in kwargs:
-        data = at.remove_aliens(data, kwargs, prep_data_dir)
+        data = at.remove_aliens(data, kwargs, data_dir)
 
     if 'intensity_threshold' in kwargs:
         intensity_threshold = kwargs['intensity_threshold']
@@ -146,11 +129,7 @@
 
     try:
         # assuming the mask file is in directory of preprocessed data
-<<<<<<< HEAD
-        mask = ut.read_tif(raw_datafile.replace(raw_filename, 'mask.tif'))
-=======
         mask = ut.read_tif(beamline_full_datafile_name.replace(beamline_datafile_name, 'mask.tif'))
->>>>>>> d877380e
         mask = np.roll(mask, shift, tuple(range(mask.ndim)))
         ut.save_tif(mask, data_dir + '/mask.tif')
     except FileNotFoundError:
