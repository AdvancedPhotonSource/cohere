from cohere_core.lib.cohlib import cohlib
import cupy as cp
import numpy as np
<<<<<<< HEAD
import cupyx.scipy.ndimage
import cupyx.scipy.stats as stats
=======
import cupyx.scipy.ndimage as sc

>>>>>>> fd762b42

class cplib(cohlib):
    def array(obj):
        return cp.array(obj)

    def dot(arr1, arr2):
        return cp.dot(arr1, arr2)

    def set_device(dev_id):
        if dev_id != -1:
            cp.cuda.Device(dev_id).use()

    def set_backend(proc):
        pass

    def to_numpy(arr):
        return cp.asnumpy(arr)

    def from_numpy(arr):
        return cp.array(arr)

    def save(filename, arr):
        cp.save(filename, arr)

    def load(filename):
        return cp.load(filename, allow_pickle=True)

    def dtype(arr):
        return arr.dtype

    def astype(arr, dtype):
        return arr.astype(dtype=dtype)

    def size(arr):
        return arr.size

    def hasnan(arr):
        return cp.any(cp.isnan(arr))

    def copy(arr):
        return cp.copy(arr)

    def random(shape, **kwargs):
        import time
        import os

        seed = np.array([time.time() * 10000 * os.getpid(), os.getpid()])
        rs = cp.random.RandomState(seed=seed)
        return cp.random.random(shape, dtype=cp.float32) + 1j * cp.random.random(shape, dtype=cp.float32)

    def roll(arr, sft, axis=None):
        if type(sft) != list:
            sft = [sft]
        if axis is None:
            axis = list(range(len(sft)))
        sft = [int(s) for s in sft]
        return cp.roll(arr, sft, axis=axis)

    def shift(arr, sft):
        return sc.fourier_shift(arr, sft)
    def fftshift(arr):
        return cp.fft.fftshift(arr)

    def ifftshift(arr):
        return cp.fft.ifftshift(arr)

    def fft(arr, norm='forward'):
        return cp.fft.fftn(arr, norm=norm)

    def ifft(arr, norm='forward'):
        return cp.fft.ifftn(arr, norm=norm)

    def fftconvolve(arr1, arr2):
        return sc.convolve(arr1, arr2)
        # return cupyx.scipy.signal.convolve(arr1, arr2, mode='same')

    def correlate(arr1, arr2, mode='same', method='fft'):
        from cupyx.scipy.signal import correlate
        return correlate(arr1, arr2, mode, method)

    def where(cond, x, y):
        return cp.where(cond, x, y)

    def dims(arr):
        # get array dimensions
        return arr.shape

    def absolute(arr):
        return cp.absolute(arr)

    def sqrt(arr):
        return cp.sqrt(arr)

    def square(arr):
        return cp.square(arr)

    def sum(arr, axis=None):
        sm = cp.sum(arr, axis)
        # if axis is None:
        #     return sm.tolist()
        return sm

    def real(arr):
        return cp.real(arr)

    def imag(arr):
        return cp.imag(arr)

    def amax(arr):
        return cp.amax(arr)

    def argmax(arr, axis=None):
        return cp.argmax(arr, axis)

    def unravel_index(indices, shape):
        return cp.unravel_index(indices, shape)

    def maximum(arr1, arr2):
        return cp.maximum(arr1, arr2)

    def ceil(arr):
        return cp.ceil(arr)

    def fix(arr):
        return cp.fix(arr)

    def round(val):
        return cp.round(val)

    def print(arr, **kwargs):
        print(arr)

    def angle(arr):
        return cp.angle(arr)

    def flip(arr, axis=None):
        return cp.flip(arr, axis)

    def tile(arr, rep):
        return cp.tile(arr, rep)

    def full(shape, fill_value, **kwargs):
        return cp.full(shape, fill_value)

    def expand_dims(arr, axis):
        return cp.expand_dims(arr, axis)

    def squeeze(arr):
        return cp.squeeze(arr)

    def gaussian(shape, sigma, **kwargs):
        from functools import reduce
        import operator

        n_el = reduce(operator.mul, shape)
        inarr = cp.zeros((n_el))
        inarr[int(n_el / 2)] = 1.0
        inarr = cp.reshape(inarr, shape)
        gaussian = sc.gaussian_filter(inarr, sigma)
        return gaussian / cp.sum(gaussian)

    def gaussian_filter(arr, sigma, **kwargs):
        return sc.gaussian_filter(arr, sigma)

    def center_of_mass(inarr):
        t = sc.center_of_mass(cp.absolute(inarr))
        return t

    def meshgrid(*xi):
        return cp.meshgrid(*xi)

    def exp(arr):
        return cp.exp(arr)

    def conj(arr):
        return cp.conj(arr)

    def array_equal(arr1, arr2):
        return cp.array_equal(arr1, arr2)

    def cos(arr):
        return cp.cos(arr)

    def linspace(start, stop, num):
        return cp.linspace(start, stop, num)

    def clip(arr, min, max=None):
        return cp.clip(arr, min, max)

    def diff(arr, axis=None, prepend=0):
        return cp.diff(arr, axis=axis, prepend=prepend)

    def gradient(arr, dx=1):
        return cp.gradient(arr, dx)

    def argmin(arr, axis=None):
        return cp.argmin(arr, axis)

    def take_along_axis(a, indices, axis):
        return cp.take_along_axis(a, indices, axis)

    def moveaxis(arr, source, dest):
        return cp.moveaxis(arr, source, dest)

    def lstsq(A, B):
        return cp.linalg.lstsq(A, B, rcond=None)

    def zeros(shape):
        return cp.zeros(shape)

    def indices(dims):
        return cp.indices(dims)

    def concatenate(tup, axis=0):
        return cp.concatenate(tup, axis)

<<<<<<< HEAD
    def amin(arr):
        return cp.amin(arr)

    def affine_transform(arr, matrix, order=3, offset=0):
        return cupyx.scipy.ndimage.affine_transform(arr, matrix, order=order, offset=offset, prefilter=True)

    def pad(arr, padding):
        return cp.pad(arr, padding)

    def histogram2d(meas, rec, n_bins=100, log=False):
        norm = cp.max(meas) / cp.max(rec)
        if log:
            bins = cp.logspace(cp.log10(1), cp.log10(cp.max(meas)), n_bins+1)
        else:
            bins = n_bins
        return cp.histogram2d(cp.ravel(meas), cp.ravel(norm*rec), bins)[0]

    def calc_nmi(hgram):
        h0 = stats.entropy(np.sum(hgram, axis=0))
        h1 = stats.entropy(np.sum(hgram, axis=1))
        h01 = stats.entropy(np.reshape(hgram, -1))
        return (h0 + h1) / h01

    def calc_ehd(hgram):
        n = hgram.shape[0] * 1j
        x, y = cp.mgrid[0:1:n, 0:1:n]
        return cp.sum(hgram * cp.abs(x - y)) / cp.sum(hgram)
=======
    def clean_default_mem():
        cp._default_memory_pool.free_all_blocks()
        cp._default_pinned_memory_pool.free_all_blocks()
>>>>>>> fd762b42
<|MERGE_RESOLUTION|>--- conflicted
+++ resolved
@@ -1,13 +1,10 @@
 from cohere_core.lib.cohlib import cohlib
 import cupy as cp
 import numpy as np
-<<<<<<< HEAD
 import cupyx.scipy.ndimage
 import cupyx.scipy.stats as stats
-=======
 import cupyx.scipy.ndimage as sc
 
->>>>>>> fd762b42
 
 class cplib(cohlib):
     def array(obj):
@@ -59,15 +56,16 @@
         return cp.random.random(shape, dtype=cp.float32) + 1j * cp.random.random(shape, dtype=cp.float32)
 
     def roll(arr, sft, axis=None):
+        if axis is None:
+            axis = list(range(len(sft)))
         if type(sft) != list:
             sft = [sft]
-        if axis is None:
-            axis = list(range(len(sft)))
         sft = [int(s) for s in sft]
         return cp.roll(arr, sft, axis=axis)
 
     def shift(arr, sft):
         return sc.fourier_shift(arr, sft)
+
     def fftshift(arr):
         return cp.fft.fftshift(arr)
 
@@ -224,7 +222,6 @@
     def concatenate(tup, axis=0):
         return cp.concatenate(tup, axis)
 
-<<<<<<< HEAD
     def amin(arr):
         return cp.amin(arr)
 
@@ -252,8 +249,7 @@
         n = hgram.shape[0] * 1j
         x, y = cp.mgrid[0:1:n, 0:1:n]
         return cp.sum(hgram * cp.abs(x - y)) / cp.sum(hgram)
-=======
+
     def clean_default_mem():
         cp._default_memory_pool.free_all_blocks()
-        cp._default_pinned_memory_pool.free_all_blocks()
->>>>>>> fd762b42
+        cp._default_pinned_memory_pool.free_all_blocks()