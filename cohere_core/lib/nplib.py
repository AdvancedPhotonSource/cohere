--- conflicted
+++ resolved
@@ -227,7 +227,6 @@
     def concatenate(tup, axis=0):
         return np.concatenate(tup, axis)
 
-<<<<<<< HEAD
     def amin(arr):
         return np.amin(arr)
 
@@ -245,11 +244,9 @@
 
     def calc_ehd(hgram):
         raise NotImplementedError
-=======
+
     def clean_default_mem():
         pass
-
->>>>>>> fd762b42
 
 # a11 = np.array([0.1, 0.2, 0.3, 1.0, 1.2, 1.3])
 # a12 = np.array([10.1, 10.2, 10.3, 11.0])
