from cohere_core.lib.cohlib import cohlib
import numpy as np
import scipy.ndimage as ndi
import scipy.signal as sig


class nplib(cohlib):
    def array(obj):
        return np.array(obj)

    def dot(arr1, arr2):
        return np.dot(arr1, arr2)

    def set_device(dev_id):
        pass

    def set_backend(proc):
        pass

    def to_numpy(arr):
        return arr

    def load(filename):
        return np.load(filename)

    def from_numpy(arr):
        return arr

    def save(filename, arr):
        np.save(filename, arr)

    def dtype(arr):
        return arr.dtype

    def astype(arr, dtype):
        return arr.astype(dtype=dtype)

    def size(arr):
        return arr.size

    def hasnan(arr):
        return np.any(np.isnan(arr))

    def copy(arr):
        return np.copy(arr)

    def random(shape, **kwargs):
        import time
        import os

        # return np.random.rand(*shape)
        #rng = np.random.default_rng((int(time.time()* 10000000) + os.getpid()))
        np.random.seed((int(time.time()  * os.getpid()) + os.getpid()) % 2**31)
        r = np.random.rand(*shape)
        return r
        #return rng.random(*shape).astype(float)

    def roll(arr, sft, axis=None):
        if type(sft) != list:
            sft = [sft]
        if axis is None:
            axis = list(range(len(sft)))
        sft = [int(s) for s in sft]
        return np.roll(arr, sft, axis=axis)

    def shift(arr, sft):
        return ndi.shift(arr, sft)

    def fftshift(arr):
        return np.fft.fftshift(arr)

    def ifftshift(arr):
        return np.fft.ifftshift(arr)

    def fft(arr):
        return np.fft.fftn(arr, norm='forward')

    def ifft(arr):
        return np.fft.ifftn(arr, norm='forward')

    def fftconvolve(arr1, kernel):
        return ndi.convolve(arr1, kernel)

    def correlate(arr1, arr2, mode='same', method='auto'):
        return sig.correlate(arr1, arr2, mode, method)

    def where(cond, x, y):
        return np.where(cond, x, y)

    def dims(arr):
        # get array dimensions
        return arr.shape

    def absolute(arr):
        return np.absolute(arr)

    def sqrt(arr):
        return np.sqrt(arr)

    def square(arr):
        return np.square(arr)

    def sum(arr, axis=None):
        return np.sum(arr, axis)

    def real(arr):
        return np.real(arr)

    def imag(arr):
        return np.imag(arr)

    def amax(arr):
        return np.amax(arr)

    def unravel_index(indices, shape):
        return np.unravel_index(indices, shape)

    def maximum(arr1, arr2):
        return np.maximum(arr1, arr2)

    def argmax(arr, axis=None):
        return np.argmax(arr, axis)

    def ceil(arr):
        return np.ceil(arr)

    def fix(arr):
        return np.fix(arr)

    def round(val):
        return np.round(val)

    def print(arr, **kwargs):
        print(arr)

    def angle(arr):
        return np.angle(arr)

    def flip(arr, axis=None):
        return np.flip(arr, axis)

    def tile(arr, rep):
        return np.tile(arr, rep)

    def full(shape, fill_value, **kwargs):
        return np.full(shape, fill_value)

    def expand_dims(arr, axis):
        return np.expand_dims(arr, axis)

    def squeeze(arr):
        return np.squeeze(arr)

    def gaussian(shape, sigmas, **kwargs):
        grid = np.full(shape, 1.0)
        for i in range(len(shape)):
            # prepare indexes for tile and transpose
            tile_shape = list(shape)
            tile_shape.pop(i)
            tile_shape.append(1)
            trans_shape = list(range(len(shape) - 1))
            trans_shape.insert(i, len(shape) - 1)

            multiplier = - 0.5 / pow(sigmas[i], 2)
            line = np.linspace(-(shape[i] - 1) / 2.0, (shape[i] - 1) / 2.0, shape[i])
            gi = np.tile(line, tile_shape)
            gi = np.transpose(gi, tuple(trans_shape))
            exponent = np.power(gi, 2) * multiplier
            gi = np.exp(exponent)
            grid = grid * gi

        grid_total = np.sum(grid)
        return grid / grid_total

    def gaussian_filter(arr, sigma, **kwargs):
        return ndi.gaussian_filter(arr, sigma)

    def center_of_mass(inarr):
        return ndi.center_of_mass(np.absolute(inarr))

    def meshgrid(*xi):
        return np.meshgrid(*xi)

    def exp(arr):
        return np.exp(arr)

    def conj(arr):
        return np.conj(arr)

    def array_equal(arr1, arr2):
        return np.array_equal(arr1, arr2)
        # print(nplib.real(nplib.fft(nplib.gaussian((3,4,5),(3.0,4.0,5.0)))))

    def cos(arr):
        return np.cos(arr)

    def linspace(start, stop, num):
        return np.linspace(start, stop, num)

    def clip(arr, min, max=None):
        return np.clip(arr, min, max)

    def diff(arr, axis=None, prepend=0):
        return np.diff(arr, axis=axis, prepend=prepend)

    def gradient(arr, dx=1):
        return np.gradient(arr, dx)

    def argmin(arr, axis=None):
        return np.argmin(arr, axis)

    def take_along_axis(a, indices, axis):
        return np.take_along_axis(a, indices, axis)

    def moveaxis(arr, source, dest):
        return np.moveaxis(arr, source, dest)

    def lstsq(A, B):
        return np.linalg.lstsq(A, B, rcond=None)

    def zeros(shape):
        return np.zeros(shape)

    def indices(dims):
        return np.indices(dims)

    def concatenate(tup, axis=0):
        return np.concatenate(tup, axis)

<<<<<<< HEAD
    def stack(tup):
        return np.stack(tup)

=======
>>>>>>> 35d39cfe
    def amin(arr):
        return np.amin(arr)

    def affine_transform(arr, matrix, order=3, offset=0):
        raise NotImplementedError

    def pad(arr, padding):
        raise NotImplementedError
<<<<<<< HEAD

    def histogram2d(meas, rec, n_bins=100, log=False):
        raise NotImplementedError

    def calc_nmi(hgram):
        raise NotImplementedError

    def calc_ehd(hgram):
        raise NotImplementedError

    def clean_default_mem():
        pass

# a11 = np.array([0.1, 0.2, 0.3, 1.0, 1.2, 1.3])
# a12 = np.array([10.1, 10.2, 10.3, 11.0])
# print(np.convolve(a11,a12, mode='same'))
# from scipy.signal import convolve, fftconvolve
# print(convolve(a11,a12, mode='same'))
# print(fftconvolve(a11,a12, mode='same'))
=======

    def histogram2d(meas, rec, n_bins=100, log=False):
        raise NotImplementedError

    def calc_nmi(hgram):
        raise NotImplementedError

    def calc_ehd(hgram):
        raise NotImplementedError

    def clean_default_mem():
        pass
>>>>>>> 35d39cfe
<|MERGE_RESOLUTION|>--- conflicted
+++ resolved
@@ -227,12 +227,9 @@
     def concatenate(tup, axis=0):
         return np.concatenate(tup, axis)
 
-<<<<<<< HEAD
     def stack(tup):
         return np.stack(tup)
 
-=======
->>>>>>> 35d39cfe
     def amin(arr):
         return np.amin(arr)
 
@@ -241,7 +238,6 @@
 
     def pad(arr, padding):
         raise NotImplementedError
-<<<<<<< HEAD
 
     def histogram2d(meas, rec, n_bins=100, log=False):
         raise NotImplementedError
@@ -253,25 +249,4 @@
         raise NotImplementedError
 
     def clean_default_mem():
-        pass
-
-# a11 = np.array([0.1, 0.2, 0.3, 1.0, 1.2, 1.3])
-# a12 = np.array([10.1, 10.2, 10.3, 11.0])
-# print(np.convolve(a11,a12, mode='same'))
-# from scipy.signal import convolve, fftconvolve
-# print(convolve(a11,a12, mode='same'))
-# print(fftconvolve(a11,a12, mode='same'))
-=======
-
-    def histogram2d(meas, rec, n_bins=100, log=False):
-        raise NotImplementedError
-
-    def calc_nmi(hgram):
-        raise NotImplementedError
-
-    def calc_ehd(hgram):
-        raise NotImplementedError
-
-    def clean_default_mem():
-        pass
->>>>>>> 35d39cfe
+        pass